# Change Log

## [0.6.2-pre]

- CMake: avoid assuming location of build dir during configuration.
- Use untyped integer constants in place of enums for public interface flags to
  allow for safe bit masking operations (PR #248).
- Added experimental support for generating `compile_commands.json` via
  `CMakeList.txt` for use with clangd.
- Remove `fallthrough` macro for improved portability (#247, #252).
- Added `parse_float/double_compare`, `parse_float/double_is_equal` to
  portable library, and added `parse_float/double_isnan` to mirror isinf.
  This should help with GCC 32-bit double precision conversion issue.
- Add Github Actions builds to replace stale Travis CI build. This also
  includes source code fixes for some build variants. Although
  Windows build is included it only covers recent 64-bit Windows. More
  work is need for older Windows variants. (#250).
- Increase maximum allowed schema file size from 64 KiB to 1 MB (#256).
- Fix seg fault in json parser while adding null characters to a too
  short input string for a fixed length char array struct field (#257).
- Fix regression where empty namespace in schema does not reset root scope
  correctly in parser (#265).
- Fix lexer checks that breaks with UTF-8, notably UTF-8 schema comments (#267).
<<<<<<< HEAD
- Add sanitizer flag for clang debug and related warnings (input from several PRs incl. #237)
- Replace cmetrohash and murmur hash with xxhash.
=======
- Add sanitizer flag for clang debug and related warnings (input from several
  PRs incl. #237).
- Fix missing runtime check for building too large tables (#235).
- Fix alignment of large objects created outside root buffer (#127).
- Pad top level buffer end to largest object in buffer
- Add `_with_size` verifiers to enable verification of size prefixed buffers
  that are aligned above 4 bytes (sizeof(uoffset_t)) (#210, PR #213).
  Also fixes a (uoffset_t) cast that would truncate very large verifier `bufsiz`
  arguments above 4GB before the verifier checked for argument overflow
  (not expected to be a practical problem, but could be abused).
- Fix `__[portable_aligned_alloc,` the fallback implementation of `aligned_alloc`
  so returns null proper and not a small offset on alloc failure. Most
  platforms do not depend on this function (#269).
  Also fix equivalent FLATCC_ALIGNED_ALLOC that does not necesserily use malloc.
- Fix flatcc compiler error message when schema has a union as first table field
  with explicit id attribute 1. Explict id must leave space for the hidden type
  field, but id 1 is valid since id 0 is valid for the type field id. (#271).
- Add C23 support for "pstdbool.h" header.
- Fix strict aliasing UB. In the vast majority of cases `*(T *)p` style memory
  access is supported by compilers, but some both enable strict aliasing by
  default while being very aggressive with strict aliasing. This can lead to
  reading uninitialized memory and/or segfaults in the monster_test test case,
  but is less likely problematic in dynamically allocated memory buffers.
  For performance reasons this fix is not universally applied when deemed
  unnecessary. Added README section "Strict Aliasing". (#274).
- Fix flatcc cli flags for --schema --outfile. (#216).
>>>>>>> 045303f6

## [0.6.1]

- Add `flatcc_builder_alloc` and `flatcc_builder_free` to handle situations
  where standard allocation has been redefined via macros so `free` is no longer
  safe to use. These are similar to the existing `aligned_alloc/free` functions.
- Fix a potential, but never seen, low level race condition in the builder when
  writing a union field because the builder might reallocate between type
  field and value field. Affects `flacc_common_builder.h` but not `builder.c`.
- Fix GCC 8.3 reversal on `__alignas_is_defined` for -std=c++11, affecting
  pstdalign.h (#130).
- Make C++ test optional via build flag and disable for pre GCC-4.7 (#134).
- Avoid conflicts with table or struct fields named `identifier` (#99, #135)
  by not generating `<table-name>_identifier` for the table (or structs) file
  identifier, instead `<table-name>_file_identifier` is generated and the old
  form is generated for backwards compatibility when there is no conflict.
- DEPRECATED: `<table-name>_identifier` should now be
  `<table-name>_file_identifer`.
- `FLATCC_ASSERT` and `FLATCC_NO_ASSERT` provided for custom runtime assert
  handling (#139).
- Add guards in case bswap macroes are already defined and use POSIX compliant
  Linux detection (#129).
- Fix precision loss of floating point default values in generated code (#140).
- Fix anon union pedantic warning in internal builder struct (PR #143).
- Remove warnings triggered by -Wsign-conversion.
- BREAKING: some functions taking a string or buffer argument, and a separate
  size argument, have changed the size type from `int` to `size_t` in an effort
  to standardize and to remove sign conversion warnings.
- Fixed size arrays renamed to fixed length arrays for consistency with Googles
  project.
- Support `aligned_alloc` for MingW (#155).
- Disable config flag `FLATCC_ASCENDING_ENUM` now that Googles flatc compiler
  also has support for reordered enums.
- Fix cli options so common files can be generated without schema files
  (PR #156).
- Make build.sh work for non-bash shells (PR #159).
- Fix parsing json struct as roort (#157).
- Add support for optional scalar values (#162).
- Fix enum out of range (#176).
- Add stdalign support for TCC compiler (#174).
- Add RPC data to bfbs binary schema (#181).
- Fix support for printing JSON enum vectors (#182).
- Silence GCC 11 identation warning (#183).
- Fix type of code field on json test (#184).
- Add `end_loc` to parser state of root json parsers (#186).
- BREAKING: Add per table `<name>_file_extension` and fixed wrong per table
  `<name>_file_identifier` assignment when multiple files are included due to
  macro expansion conflict. Extensions are now specified without extra dot
  prefix unless specified explicitly in the schema file. The default extension
  is now 'bin' instead of '.bin' (#187).
- Fix buffer overrun when parser reports error on large symbols (#188).
- BREAKING: Print --version to stdout, not stderr.
- Fix schema parser returning on success on some failure modes (#193).
- Fix larger integer literal types in JSON parser and printer (#194).
- Add pattributes.h to portable library and replace GCC fallthrough comments
  with fallthough attribute to also silence clang warnings (#203).
- Remove misguided include guards from `portable/pdiagnostic_push/pop.h` and fix
  related and expected warnings in other code. NOTE: End user code might be
  affected because warnigs were disabled more broadly than intended. Also note
  that warnings will still be disabled after pop if the compiler does not
  support push/pop diagnostics (#205).
- Fix verifier crash on malicious string length input (#221).
- Fix potential crash parsing unterminated JSON (#223).
- Allow 0 (and other unknown values) as schema default value for enums with
  `bit_flags` attribute.
- Disable -pedantic flag for GCC >= 8, it just keeps breaking perfectly valid
  code (#227).

## [0.6.0]

- BREAKING: if there are multiple table fields with a key attribute, the
  default key is now the field with the smaller id rather than the first
  listed in case these differ (which is not often the case).
- The attribute `primary_key` has been added to choose a specific keyed
  field as the default key field for finding and sorting instead of the
  field with the smallest id.
- Add mutable types: `mutable_table_t`, `mutable_union_t`, `mutable_union_vec_t`
  and casts: `mutable_union_cast`, `mutable_union_vec_cast`.
- Disallow key attribute on deprecated fields.
- Add 'sorted' attribute for scalar, string, table and struct vectors.
  Tables and structs must have a key field defined.
- Add recursive table and union `_sort` operation in `_reader.h` for
  types that contain a sorted vector, either directly or indirectly.
  NOTE: shared vectors in a DAG will be sorted multiple times.
- Allow attributes to be declared multiple times, including known attributes.
- Allow table and struct field names to be reserved names such as 'namespace'
  or 'table'. This can be disabled in `config/config.h`.
  Separately do the same for enum member. This change was motivated by
  JSON fields that can have names such as "table" or "namespace".
- Use `FLATCC_INSTALL_LIB` for install targets in addition to ordinary builds
  (#109).
- Add missing case break in flatcc compiler - no impact on behavior (#110).
- Make `flatbuffers_not_found` and `flatbuffers_end` constant values both
  because it is more correct, and to silence warnings on some systems.
- Fix flatcc endless loop with our of order field id's (#112).
- Add support for fixed length arrays as struct member fields, including
  fixed length char arrays. NOTE: bfbs schema uses byte arrays instead of
  char arrays since Googles flatc tool does not have char arrays.
- Fix `aligned_free` when used with `FLATCC_USE_GENERIC_ALIGNED_ALLOC` (#118).
- Fix potential buffer overrun when parsing JSON containing surrogate pairs
  with a resulting UTF-8 code point of length 4 (bug introduced in 0.5.3).
- BREAKING: empty structs are no longer supported. They were fully supported
  and Googles flatc compiler also no longer support them.
- Fix incorrect sprintf arg when printing NaN with the grisu3 algorithm (#119).
- Fix gcc 9 regression on `-fallthrough` comment syntax (#120).
- Silence false positive gcc 9 warning on strncpy truncation
  (-Wstringop-truncation) (#120).
- Silence false positive gcc 9 warning on printf null string
  (-Wno-format-overflow) (#120).
- Silence GCC `-Wstrict-prototypes` warnings that incorrectly complain about
  function definitions with empty instead of void arguments. Only for runtime
  source (#122).

## [0.5.3]
- BREAKING: 0.5.3 changes behavour of builder create calls so arguments
  are always ordered by field id when id attributes are being used, for
  example `MyGame_Example_Monster_create()` in `monster_test_fbs` (#81).
- Fix `refmap_clear` so that the refmap is always ready for reuse.
- Remove C++ from CMake toolchain when not building tests (#94).
- Add missing `_get` suffix in `flatbuffers_common_reader.h` needed when
  used with flatcc -g option (#96).
- Remove stray break statement that prevented generation of search
  methods for scalar table fields with the key attribute set (#97).
- Fix return value when creating a struct field fails which is unlikely
  to happen, and hence has low impact (#98).
- Fix file identifier string to type hash cast as implicit cast was not safe on
  all platforms.
- Fix reallocation bug when cloning vectors of non-scalar content (#102).
- JSON parser: combine valid UTF-16 surrogate pairs such as "\uD834\uDD1E"
  (U+1D11E) into single 4 byte UTF-8 sequence as per spec. Unmatched half
  pairs are intentionally decoded into invalid UTF-8 as before.
- Fix sorting tables by scalar keys. Sorting by integer key could lead to
  undefined behavior (#104).
- Add `FLATCC_INSTALL_LIB` configuration to CMake to change the
  default <project>/lib path, for example `cmake -DFLATCC_INSTALL_LIB=lib64`.
- Fix return code in `flatcc_parse_file` library function.

## [0.5.2]

- Handle union vectors in binary schema generation (.bfbs).
- Handle mixed union types in binary schema (.bfbs).
- Fix .bfbs bug failing to export fields of string type correctly.
- Fix how vectors are printed in samples/reflection project.
- Add support for KeyValue attributes in binary schema (.bfbs).
- Added `__tmp` suffix to macro variables in `flatbuffers_common_reader.h`
  to avoid potential name conflicts (#82).
- Added `_get` suffix to all table and struct read accessors in
  addition to existing accesors (`Monster_name()` vs `Monster_name_get()`
  (#82).
- Added `-g` option flatcc commandline to only generate read accessors
  with the `_get` suffix in order to avoid potential name conficts (#82).
- Fix stdalign.h not available in MSVC C++ in any known version.
- Added test case for building flatcc project with C++ compiler (#79, #80).
- Fix `flatbuffers_int8_vec_t` type which was incorrrectly unsigned.
- Added table, union, vector clone, and union vector operations. Table
  fields now also have a `_pick` method taking a source table of same
  type as argument which is roughly a combined get, clone and add
  operation for a single field. `_pick` will pick a field even if it is
  a default value and it will succedd as a no-operation if the source is
  absent. `_clone` discards deprecated fields. Unknown union types are
  also discarded along with unions of type NONE, even if present in
  source.  Warning: `_clone` will expand DAGs.
- Added `_get_ptr` reader method on scalar struct and table member
  fields which returns the equivalent of a single field struct `_get`
  method. This is used to clone scalar values without endian
  conversion. NOTE: scalars do not have assertions on `required`
  attribute, so be careful with null return values. For structs it
  is valid to apply `_get_ptr` to a null container struct such that
  navigation can be done without additional checks.
- Added `_push_clone` synonym for scalar and struct vector `_push_copy`.
- Add `include/flatcc/flatcc_refmap_h` and `src/runtime/refmap.c` to
  runtime library. The runtime library now depends of refmap.c but has
  very low overhead when not expeclity enabled for use with cloning.
- Add `flatbuffers_type_hash_from_string` to avoid gcc-8 strncpy warning
  (#86).
- Add long form flatcc options --common, --common-reader, --common-builder,
  --reader, --builder, --verifier.
- Remove flatcc deprecated option for schema namespace.
- Add scripts/flatcc-doc.sh to help document generated code.
- Remove unnecessary memory.h includes (#92)

## [0.5.1]

- Fix parent namespace lookup in the schema parser when the namespace
  prefix is omitted.
- Fix buffer overrun in JSON printer when exhausting flush buffer (#70).
- More consistent name generation across verifier and json parsers
  allowing for namespace wrapped parse/verify/print table functions.
- Fix unhelpful error on precision loss from float/double conversion
  in schema and JSON parser.
- Align `monster_test.fbs` Monster table more closely with Googles flatc
  version after they diverged a bit. (Subtables may differ).
- Some C++ compatiblity fixes so `include/{support/flatcc}` headers can
  be included into C++ without `extern "C"`.
- Fix missing null ptr check in fall-back `aligned_free`.
- Enable `posix_memalign` as a default build option on recent GNU
  systems because -std=c11 blocks automatic detection. This avoids
  using a less efficient fallback implementation.
- Add portable/include wrappers so build systems can add include paths
  to ensure that <stdint.h>, <stdbool.h> etc. is available. Flatcc does
  not currently rely on these.
- Replace `flatcc/portable/pdiagnostic_push/pop.h` includes in generated
  code with `flatcc/flatcc_pro/epilogue.h` and add `__cplusplus extern
  "C"` guards in those. This removes explicit references to the portable
  headers in generated code and improves C++ compatibility (#72).
- Change inconsistent `const void *` to `const char *` in JSON buffer
  argument to generated `_as_root` parsers (#73).
- Simplify use of json printers by auto-flushing and terminating buffers
  when a root object has been printed (#74).
- BREAKING: in extension of the changes in 0.5.0 for unions and union
  vectors, the low-level methods and structs now consistently use the
  terminology { type, value } for union types and values rather than {
  type, member } or { types, members }. The binary builder interface
  remains unchanged.
- Silence (unjustified) uninitialized gcc warnings (#75).
- Fix C++14 missing `__alignas_is_defined`.
- Remove newlib stdalign conflict (#77).
- Add `flatcc_json_printer_total`.
- Add `flatcc_builder_table_add_union_vector`.

## [0.5.0]
- New schema type aliases: int8, uint8, int16, uint16, int32, uint32,
  int64, uint64, float32, float64.
- Low-level: access multiple user frames in builder via handles.
- Support for `_is_known_type` and `_is_known_value` on union and enum
  types.
- More casts for C++ compatiblity (#59).
- Fix regressions in verifier fix in 0.4.3 that might report out of
  bounds in rare cases (#60).
- Silence gcc 7.x warnings about implicit fallthrough (#61).
- Fix rare special in JSON parser causing spurious unknown symbol.
- Reading and writing union vectors. The C++ interface also supports
  these types, but other languages likely won't for a while.
- New `_union(t)` method for accessing a union fields type and member
  table in a single call. The method also supports union vectors to
  retrieve the type vector and member vector as a single object.
- BREAKING: In generated builder code for union references of the form
  `<union-name>_union_ref_t` the union members and the hidden `_member`
  field has been replaced with a single `member` field. Union
  constructors work as before: `Any_union_ref_t uref =
  Any_as_weapon(weapon_ref)` Otherwise use `.type` and `.member` fields
  directly. This change was necessary to support the builder API's new
  union vectors without hitting strict aliasing rules, for example as
  argument to `flatcc_builder_union_vector_push`. Expected impact: low
  or none. The physical struct layout remains unchanged.
- BREAKING: `flatbuffers_generic_table_[vec_]t` has been renamed to
  `flatbuffers_generic_[vec_]t`.
- BREAKING: The verifiers runtime library interface has changed argument
  order from `align, size` to `size, align` in order to be consistent
  with the builders interface so generated code must match library
  version. No impact on user code calling generated verifier functions.
- BREAKING: generated json table parser now calls `table_end` and
  returns the reference in a new `pref` argument. Generated json struct
  parsers now renamed with an `_inline` suffix and the orignal name now
  parses a non-inline struct similar to the table parsers. No impact to
  user code that only calls the generated root parser.
- Fix off-by-one indexing in `flatbuffers_generic_vec_at`. Impact
  low since it was hardly relevant before union vectors were introduced
  in this release.
- Add document on security considerations (#63).
- Add support for base64 and base64url attributes in JSON printing and
  parsing of [ubyte] table fields.
- Added `flatcc_builder_aligned_free` and `flatcc_builder_aligned_alloc`
  to ensure `aligned_free` implementation matches allocation compiled
  into the runtime library. Note that alignment and size arguments are
  ordered opposite to most runtime library calls for consistency with
  the C11 `aligned_alloc` prototype.
- Support for struct and string types in unions.
- Add missing `_create` method on table union member fields.
- Add `_clone` and `_clone_as_[typed_]root[_with_size]` methods on structs.
  `_clone` was already supported on structs inlined in table fields.
- Fix harmless but space consuming overalignment of union types.
- Add `flatbuffers_union_type_t` with `flatbuffers_union_type_vec` operations.
- Fix scoping bug on union types in JSON parser: symbolic names of the form
  `MyUnion.MyUnionMember` were not accepted on a union type field but
  `MyNamespace.MyUnion.MyMember` and `MyMember` was supported. This has been
  fixed so all forms are valid. Plain enums did not have this issue.
- Place type identifiers early in generated `_reader.h` file to avoid
  circular reference issue with nested buffers when nested buffer type
  is placed after referencing table in schema.
- Fix verify bug on struct buffers - and in test case - not affecting
  ordinary buffers with table as root.

## [0.4.3]
- Fix issue with initbuild.sh for custom builds (#43)
- Add casts to aid clean C++ builds (#47)
- Add missing const specifier in generated `buffer_start` methods - removes C++
  warnings (#48)
- Update external/hash, removed buggy Sorted Robin Hood Hash that wasn't
  faster anyway - no impact on flatcc.
- Fix JSON parsing bug where some names are prefixes of others (#50).
- A Table of Contents in documentation :-)
- Move repetitive generated JSON string parsing into library.
- Add tests for JSON runtime compiled with different flags such as
  permitting unquoted keys.
- Fix building nested buffers when the parent buffer has not yet emitted
  any data (#51).
- Fix building nested buffers using the _nest() call (#52).
- Add `FLATCC_TRACE_VERIFY` as build option.
- Allow more costumization of allocation functions (#55).
- Avoid dependency on PORTABLE_H include guard which is too common (#55).
- (possibly breaking) Fix duplicate field check in flatcc_builder_table_add call.
- Fix incorrect infinity result in grisu3 parser and double to float
  overflow handling in parse_float in portable library (affects JSON
  of abnormal numeric values).
- Fix return value handling of parse_float, parse_double in JSON parser.
- Fix verifier vector alignment check - affects vectors with element size 8+.
- Fix missing static in generated enum and union functions in JSON
  printer (#57).

## [0.4.2]
- Fix SIGNIFICANT bug miscalculating the number of builder frames in
  use. Nesting 8 levels would cause memory corruption (#41).
- Fix minor memory leak in flatcc compiler.
- Reduce collisions in builders vtable hash.
- Remove broken dependency on `<mm_malloc.h>` for some GCC versions in
  `paligned_alloc.h` (#40).
- Allow C++ files to include `pstdalign.h` and `paligned_alloc.h` (#39).

## [0.4.1]
- Test for `posix_memalign` on GCC platforms and fix fallback
  `aligned_alloc`.
- Fix JSON parser handling of empty objects and tables.
- Fix JSON parser - some fields would not be accepted as valid (#17).
- Fix rare uncompilable doc comment in schema (#21).
- Avoid crash on certain table parser error cases (#30).
- Add support for scan similar to find in reader API, but for O(N)
  unsorted search, or search by a secondary key, and in sub-ranges.
- Optionally, and by default, allow scan by any field (#29), not just keys.
- More compact code generation for reader (hiding scan methods).
- Use __flatbuffers_utype_t for union type in reader instead of uint8_t.
- Add unaligned write to punaligned for completeness.
- Promote use of `flatcc_builder_finalize_aligned_buffer` in doc and
  samples over `flatcc_builder_finalize_buffer`.
- Add scope counter to pstatic_assert.h to avoid line number conflicts.
- Fix compiler error/warning for negative enums in generated JSON parser (#35).
- Fix potential compiler error/warnings for large enum/defaults in
  generated reader/builder (#35).
- Fix tab character in C++ style comments (#34)
- Fix incorrect api usage in binary schema builder (#32)
- Support hex constants in fbs schema (flatc also supports these now) (#33).


## [0.4.0]
- Fix Windows detection in flatcc/support/elapsed.h used by benchmark.
- Fix #8 surplus integer literal suffix in portable byteswap fallback.
- Fix `pstatic_assert.h` missing fallback case.
- Fix #9 return values from allocation can be zero without being an error.
- Fix #11 by avoiding dependency on -lm (libmath) by providing a cleaner
  over/underflow function in `include/flatcc/portable/pparsefp.h`.
- Fix #12 infinite loop during flatbuffer build operations caused by
  rare vtable dedupe hash table collision chains.
- Added `include/flatcc/support/cdump.h` tool for encoding buffers in C.
- JSON code generators no longer use non-portable PRIszu print
  modifiers. Fixes issue on IBM XLC AIX.
- Deprecated support for PRIsz? print modifiers in
  `include/flatcc/portable/pinttypes.h`, they would require much more
  work to be portable.
- Fix and clean up `__STDC__` version checks in portable library.
- Improve IBM XLC support in `pstdalign.h`.
- Always include `pstdalign.h` in `flatcc_flatbuffers.h` because some
  C11 compilers fail to provide `stdalign.h`.
- Buffer verifier used to mostly, but not always, verify buffer
  alignment relative to buffer start. With size prefixed buffers it is
  necessary to verify relative to the allocated buffer, which is also
  safer and more consistent, but adds requirements to aligned allocation.
- `monster_test` and `flatc_compat` test now uses aligned alloc.
- Add `aligned_alloc` and `aligned_free` to `pstdalign.h`.
- `flatcc_builder_finalize_aligned_buffer` now requires `aligned_free`
  to be fully portable and no longer use unaligned malloc as fallback,
  but still works with `free` on most platforms (not Windows).

- BREAKING: Size prefixed buffers added requires a minor change
  to the low-level flatcc builder library with a flag argument to create
  and start buffer calls. This should not affect user code.


Changes related to big endian support which do not affect little endian
platforms with little endian wire format.

- Support for big endian platforms, tested on IBM AIX Power PC.
- Support for big endian encoded flatbuffers on both little and big
  endian host platforms via `FLATBUFFERS_PROTOCOL_IS_LE/BE` in
  `include/flatcc/flatcc_types.h`. Use `flatbuffers_is_native_pe()` to
  see if the host native endian format matches the buffer protocol.
  NOTE: file identifier at buffer offset 4 is always byteswapped.

In more detail:

- Fix vtable conversion to protocol endian format. This keeps cached
  vtables entirely in native format and reduces hash collisions and only
  converts when emitting the vtable to a buffer location.
- Fix structs created with parameter list resulting in double endian
  conversion back to native.
- Fix string swap used in sort due to endian sensitive diff math.
- Disable direct vector access test case when running on non-native
  endian platform.
- Update JSON printer test to handle `FLATBUFFERS_PROTOCOL_IS_BE`.
- Fix emit test case. Incorrect assumption on acceptable null pointer
  breaks with null pointer conversion. Also add binary check when
  `FLATBUFFERS_PROTOCOL_IS_BE`.
- Add binary test case to `json_test` when `FLATBUFFERS_PROTOCOL_IS_BE`.
- Fix endian sensitive voffset access in json printer.
- Update `flatc_compat` to reverse acceptance of 'golden' little endian
  reference buffer when `FLATBUFFERS_PROTOCOL_IS_BE`.

## [0.3.5a]
- Fix regression introduced in 0.3.5 that caused double memory free on
  input file buffer. See issue #7.

## [0.3.5]

- Allow flatcc cli options anywhere in the argument list.
- Add --outfile option similar to --stdout, but to a file.
- Add --depfile and --deptarget options for build dependencies.
- Allow some test cases to accept arguments to avoid hardcoded paths.
- Deprecate --schema-namespace=no option to disable namespace prefixes
  in binary schema as Google flatbuffers now also includes namespaces
  according to https://github.com/google/flatbuffers/pull/4025

## [0.3.4]

- Add `FLATCC_RTONLY` and `FLATCC_INSTALL` build options.
- Fix issue4: when building a buffer and the first thing created is an
  empty table, the builder wrongly assumed allocation failure. Affects
  runtime library.
- `scripts/setup.sh` now also links to debug libraries useful for bug
  reporting.
- Add ULL suffix to large printed constants in generated code which
  would otherwise required --std=c99 to silence warnings.

## [0.3.3]

- BREAKING: `verify_as_root` no longer takes an identifier argument, use
  `verify_as_root_with_identifier`. `myschema_verifier.h` now
  includes `myschema_reader.h` to access identifier.
  identifer argument, and variants for type identifiers;.
- Added scripts/setup.sh to quickly get started on small user projects.
- Support `namespace ;` for reverting to global namespace in schema.
- Enable block comments now that they are supported in flatc.
- Parse and validate new `rpc_service` schema syntax, but with no
  support for code generation.
- Add type hash support (`create/verify_as_typed_root` etc.) to
  optionally store and verify file identifiers based on hashed fully
  qualified type names.
- Fix potential issue with detection of valid file identifiers in
  buffer.
- Moved `include/support` into `include/flatcc/support`, renamed
  `include/support/readfile.h` function `read_file` to `readfile`.
- Make `FLATCC_TEST` build option skip building samples and test
  files, as opposed to just skip running the tests.
- `vec_at`, `vec_find`, etc. now use index type `size_t` instead of
  `flatbuffers_uoffset_t`.
- Removed `size_t` conversion warnings on Win64.

## [0.3.2]

- Move compiler warning handling from generated headers to portable
  library.
- Clean up warnings and errors for older gcc, clang and MSVC compilers.
- CI builds.
- Fix and improve portable version of `static_assert`.
- Add integer parsing to portable library.

## [0.3.1]

- Add support for MSVC on Windows.
- Allow FlatBuffer enums to be used in switch statements without warnings.
- Remove warnings for 32-bit builds.
- Fix runtime detection of endianness and add support for more
  platforms with compile time detection of endianness.
- Fix scope bug where global namespace symbols from included schema
  would be invisible in parent schema.
- Add missing `static` for generated union verifiers.
- Fix bug in json printer unicode escape and hash table bug in
  compiler.
- Fix json parser under allocation bug.
- Fix `emit_test` early dealloc bug.

## [0.3.0]

- Rename examples folder to samples folder.
- Add samples/monster example.
- BREAKING: added missing `_vec` infix on some operations related to
  building vectors. For example `Weapon_push` -> `Weapon_vec_push`.
- BREAKING: vector and string start functions no longer takes a
  count/len argument as it proved tedious and not very useful.
  The return value is now 0 on success rather than a buffer pointer.
  Use `_extend` call after start when the length argument is non-zero.

## [0.2.1]

- Disallow unquoted symbolic list in JSON parser by default for Google
  flatc compatibility.
- Remove PRIVATE flags from CMake build files to support older CMake
  versions.
- Simplify switching between ninja and make build tools.
- Fix incorrectly named unaligned read macros - impacts non-x86 targets.
- Mirror grisu3 headers in portable library to avoid dependency on
  `external/grisu3`.
- Use correct grisu3 header for parsing, improving json parsing times.
- Move `include/portable` to `include/flatcc/portable` to simplify
  runtime distribution and to prevent potential name and versioning
  conflicts.
- Fix `is_union` in bfbs2json.c example.

## [0.2.0]

- BREAKING: flatcc verify functions now return a distinct error code.
  This breaks existing code. Before non-zero was success, now `flatcc_verify_ok` == 0.
  The error code can be converted to a string using `flatcc_verify_error_string(ret)`.
- BREAKING, minor: Remove user state from builder interface - now
  providing a user stack instead.
- Fix verification of nested flatbuffers.
- Fix certain header fields that was not endian encoded in builder.
- MAJOR: Generate json printer and parser.
- Added high performance integer printinger to portable library
  and fast floating point priting to runtime library (grisu3) for JSON.
- Comparison agains default value now prints float to generated source
  with full precision ("%.17g").
- MAJOR: read-only generated files no longer attempt to be independent
  of files in the flatcc include dir. Instead they will use one
  well-defined source of information for flatbuffer types and endian detection.
- Always depend `portable/pendian.h` and `portable/pendian_detect.h`.
  (The `include/portable` dir can be copied under `include/flatcc` if so desired).
- Updates to set of include files in include/flatcc.
- Upgrade to pstdint.h 0.1.15 to fix 64-bit printf issue on OS-X.
- Support for portable unaligned reads.
- Hide symbols that leak into namespace via parent include.
- Suppress unused function and variable warnings for GCC (in addition to clang).

## [0.1.1]

- Rename libflatccbuilder.a to libflatccrt.a (flatcc runtime).
- Add suffix to all generated files (`monster_test.h -> monster_test_reader.h`)
- Add buffer verifiers (`monster_test_verifier.h).
- Assert on error in flatcc builder by default.
- Fix -I include path regression in `flatcc` command.

## [0.1.0]

- Initial public release.<|MERGE_RESOLUTION|>--- conflicted
+++ resolved
@@ -21,10 +21,6 @@
 - Fix regression where empty namespace in schema does not reset root scope
   correctly in parser (#265).
 - Fix lexer checks that breaks with UTF-8, notably UTF-8 schema comments (#267).
-<<<<<<< HEAD
-- Add sanitizer flag for clang debug and related warnings (input from several PRs incl. #237)
-- Replace cmetrohash and murmur hash with xxhash.
-=======
 - Add sanitizer flag for clang debug and related warnings (input from several
   PRs incl. #237).
 - Fix missing runtime check for building too large tables (#235).
@@ -51,7 +47,6 @@
   For performance reasons this fix is not universally applied when deemed
   unnecessary. Added README section "Strict Aliasing". (#274).
 - Fix flatcc cli flags for --schema --outfile. (#216).
->>>>>>> 045303f6
 
 ## [0.6.1]
 
